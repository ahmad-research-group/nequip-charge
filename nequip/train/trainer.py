""" Nequip.train.trainer

Todo:

isolate the loss function from the training procedure
enable wandb resume
make an interface with ray

"""
import sys
import inspect
import logging
import yaml
from copy import deepcopy
from os.path import isfile
from time import perf_counter, gmtime, strftime
from typing import Callable, Optional, Union, Tuple
from pathlib import Path


if sys.version_info[1] >= 7:
    import contextlib
else:
    # has backport of nullcontext
    import contextlib2 as contextlib

import numpy as np
import e3nn
import torch_geometric
import torch
from torch_ema import ExponentialMovingAverage

import nequip
from nequip.data import DataLoader, AtomicData, AtomicDataDict, AtomicDataset
from nequip.utils import (
    Output,
<<<<<<< HEAD
    Config,
    instantiate_from_cls_name,
    instantiate,
=======
>>>>>>> d2df1ab7
    save_file,
    load_file,
    atomic_write,
)
<<<<<<< HEAD
from nequip.model import model_from_config
=======
from nequip.utils.auto_init import (
    instantiate_from_cls_name,
    instantiate,)
>>>>>>> d2df1ab7

from .loss import Loss, LossStat
from .metrics import Metrics
from ._key import ABBREV, LOSS_KEY, TRAIN, VALIDATION
from .early_stopping import EarlyStopping


class Trainer:
    """Class to train a model to minimize forces

    This class isolate the logging and callback functions from the training procedure.
    The class instance can be easily save/load for restart;
    There are options to append the old logging file or to restart a new file,
    and options to append old model files or to save in a new path.

    Examples:

    To start a training.

    '''python
    trainer = Trainer(model, learning_rate=1e-2)
    trainer.set_dataset(dataset)
    trainer.train()
    '''

    To load and restart a training.

    '''python
    trainer = Trainer.from_file(filename)
    trainer.set_dataset(dataset)
    trainer.train()
    '''

    To load, slightly revise content and then resume training
    '''python
    dictionary = nequip.utils.savenload.load_file(
            supported_formats=dict(torch=["pt", "pth"]),
            filename=filename,
            enforced_format="torch",
        )
    dictionary["progress"]["stop_arg"] = None
    dictionary["max_epochs"] += 100
    trainer = Trainer.from_dict(
        dictionary, append=False
    )
    trainer.train()
    '''

    For a fresh run, the simulation results will be stored in the 'root/run_name' folder. With
    - "log" : plain text information about the whole training process
    - "metrics_epoch.csv" : txt matrice format (readable by np.loadtxt) with loss/mae from training and validation of each epoch
    - "metrics_batch.csv" : txt matrice format (readable by np.loadtxt) with training loss/mae of each batch
    - "best_model.pth": the best model. save the model when validation mae goes lower
    - "last_model.pth": the last model. save the model every log_epoch_freq epoch
    - "trainer_save.pth": all the training information. The file used for loading and restart

    For restart run, the default set up is to not append to the original folders and files.
    The Output class will automatically build a folder call root/run_name
    If append mode is on, the log file will be appended and the best model and last model will be overwritten.

    More examples can be found in tests/train/test_trainer.py

    Note:
        The data in the dataloader has to be DataLoader and Data in torch_geometric.data

        Only optimizers from torch.optim and schedulers from torch.optim.lr_scheduler
        are supported

        Extra arguments needed by optimizer and scheduler can be directly taken in as
        long as they are exactly the same as the ones listed in the init functions. To
        avoid ambituity, one can also address the argument with "lr_" and "optim_" prefixes
        for the lr_scheduler and optimizer, correspondingly.
        Or save them in a dictionary as "optim_params" and "lr_scheduler_params"

        The priority of parameters for optimizers/schedulers is:

            key < optim_key < optim_params[key]

    For developer,

    - all parameters added to the init function arguments will be automatically
      saved as class attribute with the same name, and saved to the pth file
    - To store and recover new additional attributes, it needs explicit statement in the as_dict and from_dict
    - To check which parameters were actually used for optimizer, scheduler and loaders initialization, please use verbose=debug.
      The screen output will list all the details


    Args:
        model: neural network model

        seed (int): random see number

        loss_coeffs (dict): dictionary to store coefficient and loss functions

        max_epochs (int): maximum number of epochs

        learning_rate (float): initial learning rate
        lr_scheduler_name (str): scheduler name
        lr_scheduler_kwargs (dict): parameters to initialize the scheduler

        optimizer_name (str): name for optimizer
        optim_kwargs (dict): parameters to initialize the optimizer

        batch_size (int): size of each batch
        shuffle (bool): parameters for dataloader
        n_train (int): # of frames for training
        n_val (int): # of frames for validation
        exclude_keys (list):  fields from dataset to ignore.
        dataloader_num_workers (int): `num_workers` for the `DataLoader`s
        train_idcs (optional, list):  list of frames to use for training
        val_idcs (list):  list of frames to use for validation
        train_val_split (str):  "random" or "sequential"

        init_callbacks (list): list of callback function at the begining of the training
        end_of_epoch_callbacks (list): list of callback functions at the end of each epoch
        end_of_batch_callbacks (list): list of callback functions at the end of each batch
        end_of_train_callbacks (list): list of callback functions between traing/validation
        final_callbacks (list): list of callback functions at the end of the training

        log_batch_freq (int): frequency to log at the end of a batch
        log_epoch_freq (int): frequency to save at the end of an epoch
        save_checkpoint_freq (int): frequency to save the intermediate checkpoint. no saving when the value is not positive.
        save_ema_checkpoint_freq (int): frequency to save the intermediate ema checkpoint. no saving when the value is not positive.

        verbose (str): verbosity level, i.e. "INFO", "WARNING", "DEBUG". case insensitive

    Additional Attributes:

        init_keys (list): list of parameters needed to reconstruct this instance
        device : torch device
        dl_train (DataLoader): training data
        dl_val (DataLoader): test data
        iepoch (int): # of epoches ran
        stop_arg (str): reason why the training stops
        batch_mae (float): the mae of the latest batch
        mae_dict (dict): all loss, mae of the latest validation
        best_val_metrics (float): current best validation mae
        best_epoch (float): current best epoch
        best_model_path (str): path to save the best model
        last_model_path (str): path to save the latest model
        trainer_save_path (str): path to save the trainer.
             Default is trainer.(date).pth at the current folder


    The pseudocode of the workflow and location of the callback functions

    ```
    init():
        initialize optimizer, schduler and loss function

    train():
       init model
       init_callbacks
       while (not stop):
            training batches
                end_of_batch_callbacks
            end_of_train_callbacks
            validation_batches
            end_of_epoch_callbacks
       final_callbacks
    ```
    """

    stop_keys = ["max_epochs", "early_stopping", "early_stopping_kwargs"]
    object_keys = ["lr_sched", "optim", "ema", "early_stopping_conds"]
    lr_scheduler_module = torch.optim.lr_scheduler
    optim_module = torch.optim

    def __init__(
        self,
        model,
        model_builders: Optional[list] = [],
        seed: Optional[int] = None,
        loss_coeffs: Union[dict, str] = AtomicDataDict.TOTAL_ENERGY_KEY,
        metrics_components: Optional[Union[dict, str]] = None,
        metrics_key: str = ABBREV.get(LOSS_KEY, LOSS_KEY),
        early_stopping_conds: Optional[EarlyStopping] = None,
        early_stopping: Optional[Callable] = None,
        early_stopping_kwargs: Optional[dict] = None,
        max_epochs: int = 1000000,
        learning_rate: float = 1e-2,
        lr_scheduler_name: str = "none",
        lr_scheduler_kwargs: Optional[dict] = None,
        optimizer_name: str = "Adam",
        optimizer_kwargs: Optional[dict] = None,
        max_gradient_norm: float = float("inf"),
        use_ema: bool = False,
        ema_decay: float = 0.999,
        ema_use_num_updates=True,
        exclude_keys: list = [],
        batch_size: int = 5,
        shuffle: bool = True,
        n_train: Optional[int] = None,
        n_val: Optional[int] = None,
        dataloader_num_workers: int = 0,
        train_idcs: Optional[list] = None,
        val_idcs: Optional[list] = None,
        train_val_split: str = "random",
        init_callbacks: list = [],
        end_of_epoch_callbacks: list = [],
        end_of_batch_callbacks: list = [],
        end_of_train_callbacks: list = [],
        final_callbacks: list = [],
        log_batch_freq: int = 1,
        log_epoch_freq: int = 1,
        save_checkpoint_freq: int = -1,
        save_ema_checkpoint_freq: int = -1,
        verbose="INFO",
        **kwargs,
    ):
        self._initialized = False
        logging.debug("* Initialize Trainer")

        # store all init arguments
        self.model = model

        _local_kwargs = {}
        for key in self.init_keys:
            setattr(self, key, locals()[key])
            _local_kwargs[key] = locals()[key]

        self.ema = None

        output = Output.get_output(dict(**_local_kwargs, **kwargs))
        self.output = output

        self.logfile = output.open_logfile("log", propagate=True)
        self.epoch_log = output.open_logfile("metrics_epoch.csv", propagate=False)
        self.batch_log = {
            TRAIN: output.open_logfile("metrics_batch_train.csv", propagate=False),
            VALIDATION: output.open_logfile("metrics_batch_val.csv", propagate=False),
        }

        # add filenames if not defined
        self.best_model_path = output.generate_file("best_model.pth")
        self.last_model_path = output.generate_file("last_model.pth")
        self.trainer_save_path = output.generate_file("trainer.pth")
        self.config_path = self.output.generate_file("config.yaml")

        if seed is not None:
            torch.manual_seed(seed)
            np.random.seed(seed)

        self.device = torch.device("cuda" if torch.cuda.is_available() else "cpu")
        self.logger.info(f"Torch device: {self.device}")

        # sort out all the other parameters
        # for samplers, optimizer and scheduler
        self.kwargs = deepcopy(kwargs)
        self.optimizer_kwargs = deepcopy(optimizer_kwargs)
        self.lr_scheduler_kwargs = deepcopy(lr_scheduler_kwargs)
        self.early_stopping_kwargs = deepcopy(early_stopping_kwargs)

        # initialize training states
        self.best_val_metrics = float("inf")
        self.best_epoch = 0
        self.iepoch = -1

        self.init()

    def init_objects(self):
        # initialize optimizer
        self.optim, self.optimizer_kwargs = instantiate_from_cls_name(
            module=torch.optim,
            class_name=self.optimizer_name,
            prefix="optimizer",
            positional_args=dict(params=self.model.parameters(), lr=self.learning_rate),
            all_args=self.kwargs,
            optional_args=self.optimizer_kwargs,
        )

        self.max_gradient_norm = (
            float(self.max_gradient_norm)
            if self.max_gradient_norm is not None
            else float("inf")
        )

        # initialize scheduler
        assert (
            self.lr_scheduler_name
            in ["CosineAnnealingWarmRestarts", "ReduceLROnPlateau", "none"]
        ) or (
            (len(self.end_of_epoch_callbacks) + len(self.end_of_batch_callbacks)) > 0
        ), f"{self.lr_scheduler_name} cannot be used unless callback functions are defined"
        self.lr_sched = None
        self.lr_scheduler_kwargs = {}
        if self.lr_scheduler_name != "none":
            self.lr_sched, self.lr_scheduler_kwargs = instantiate_from_cls_name(
                module=torch.optim.lr_scheduler,
                class_name=self.lr_scheduler_name,
                prefix="lr_scheduler",
                positional_args=dict(optimizer=self.optim),
                optional_args=self.lr_scheduler_kwargs,
                all_args=self.kwargs,
            )

        # initialize early stopping conditions
        key_mapping, kwargs = instantiate(
            EarlyStopping,
            prefix="early_stopping",
            optional_args=self.early_stopping_kwargs,
            all_args=self.kwargs,
            return_args_only=True,
        )
        n_args = 0
        for key, item in kwargs.items():
            # prepand VALIDATION string if k is not with
            if isinstance(item, dict):
                new_dict = {}
                for k, v in item.items():
                    if (
                        k.startswith(VALIDATION)
                        or k.startswith(TRAIN)
                        or k in ["LR", "wall"]
                    ):
                        new_dict[k] = item[k]
                    else:
                        new_dict[f"{VALIDATION}_{k}"] = item[k]
                kwargs[key] = new_dict
                n_args += len(new_dict)
        self.early_stopping_conds = EarlyStopping(**kwargs) if n_args > 0 else None

        if self.use_ema and self.ema is None:
            self.ema = ExponentialMovingAverage(
                self.model.parameters(),
                decay=self.ema_decay,
                use_num_updates=self.ema_use_num_updates,
            )

        self.loss, _ = instantiate(
            builder=Loss,
            prefix="loss",
            positional_args=dict(coeffs=self.loss_coeffs),
            all_args=self.kwargs,
        )
        self.loss_stat = LossStat(self.loss)

    @property
    def init_keys(self):
        return [
            key
            for key in list(inspect.signature(Trainer.__init__).parameters.keys())
            if key not in (["self", "kwargs", "model"] + Trainer.object_keys)
        ]

    @property
    def params(self):
        return self.as_dict(state_dict=False, training_progress=False, kwargs=False)

    def update_kwargs(self, config):
        self.kwargs.update(
            {key: value for key, value in config.items() if key not in self.init_keys}
        )

    @property
    def logger(self):
        return logging.getLogger(self.logfile)

    @property
    def epoch_logger(self):
        return logging.getLogger(self.epoch_log)

    def as_dict(
        self,
        state_dict: bool = False,
        training_progress: bool = False,
        kwargs: bool = True,
    ):
        """convert instance to a dictionary
        Args:

        state_dict (bool): if True, the state_dicts of the optimizer, lr scheduler, and EMA will be included
        """

        dictionary = {}

        for key in self.init_keys:
            dictionary[key] = getattr(self, key, None)

        if kwargs:
            dictionary.update(getattr(self, "kwargs", {}))

        if state_dict:
            dictionary["state_dict"] = {}
            for key in Trainer.object_keys:
                item = getattr(self, key, None)
                if item is not None:
                    dictionary["state_dict"][key] = item.state_dict()
            dictionary["state_dict"]["rng_state"] = torch.get_rng_state()
            if torch.cuda.is_available():
                dictionary["state_dict"]["cuda_rng_state"] = torch.cuda.get_rng_state(
                    device=self.device
                )

        if training_progress:
            dictionary["progress"] = {}
            for key in ["iepoch", "best_epoch"]:
                dictionary["progress"][key] = self.__dict__.get(key, -1)
            dictionary["progress"]["best_val_metrics"] = self.__dict__.get(
                "best_val_metrics", float("inf")
            )
            dictionary["progress"]["stop_arg"] = self.__dict__.get("stop_arg", None)

            # TODO: these might not both be available, str defined, but no weights
            dictionary["progress"]["best_model_path"] = self.best_model_path
            dictionary["progress"]["last_model_path"] = self.last_model_path
            dictionary["progress"]["trainer_save_path"] = self.trainer_save_path
            if hasattr(self, "config_save_path"):
                dictionary["progress"]["config_save_path"] = self.config_save_path

        for code in [e3nn, nequip, torch, torch_geometric]:
            dictionary[f"{code.__name__}_version"] = code.__version__

        return dictionary

    def save_config(self) -> None:
        save_file(
            item=self.as_dict(state_dict=False, training_progress=False),
            supported_formats=dict(yaml=["yaml"]),
            filename=self.config_path,
            enforced_format=None,
        )

    def save(self, filename: Optional[str] = None, format=None):
        """save the file as filename

        Args:

        filename (str): name of the file
        format (str): format of the file. yaml and json format will not save the weights.
        """

        if filename is None:
            filename = self.trainer_save_path

        logger = self.logger

        state_dict = (
            True
            if format == "torch"
            or filename.endswith(".pth")
            or filename.endswith(".pt")
            else False
        )

        filename = save_file(
            item=self.as_dict(state_dict=state_dict, training_progress=True),
            supported_formats=dict(torch=["pth", "pt"], yaml=["yaml"], json=["json"]),
            filename=filename,
            enforced_format=format,
        )
        logger.debug(f"Saved trainer to {filename}")

        self.save_config()
        self.save_model(self.last_model_path)
        logger.debug(f"Saved last model to to {self.last_model_path}")

        return filename

    @classmethod
    def from_file(
        cls, filename: str, format: Optional[str] = None, append: Optional[bool] = None
    ):
        """load a model from file

        Args:

        filename (str): name of the file
        append (bool): if True, append the old model files and append the same logfile
        """

        dictionary = load_file(
            supported_formats=dict(torch=["pth", "pt"], yaml=["yaml"], json=["json"]),
            filename=filename,
            enforced_format=format,
        )
        return cls.from_dict(dictionary, append)

    @classmethod
    def from_dict(cls, dictionary, append: Optional[bool] = None):
        """load model from dictionary

        Args:

        dictionary (dict):
        append (bool): if True, append the old model files and append the same logfile
        """

        d = deepcopy(dictionary)

        for code in [e3nn, nequip, torch, torch_geometric]:
            version = d.get(f"{code.__name__}_version", None)
            if version is not None and version != code.__version__:
                logging.warning(
                    "Loading a pickled model created with different library version(s) may cause issues."
                    f"current {code.__name__} verion: {code.__version__} "
                    f"vs  original version: {version}"
                )

        # update the restart and append option
        if append is not None:
            d["append"] = append

        model = None
        iepoch = -1
        if "model" in d:
            model = d.pop("model")
        elif "progress" in d:
            progress = d["progress"]

            # load the model from file
            iepoch = progress["iepoch"]
            if isfile(progress["last_model_path"]):
                load_path = Path(progress["last_model_path"])
                iepoch = progress["iepoch"]
            else:
                raise AttributeError("model weights & bias are not saved")

            model, _ = Trainer.load_model_from_training_session(
                traindir=load_path.parent, model_name=load_path.name
            )
            logging.debug(f"Reload the model from {load_path}")

            d.pop("progress")

        state_dict = d.pop("state_dict", None)

        trainer = cls(model=model, **d)

        if state_dict is not None and trainer.model is not None:
            logging.debug("Reload optimizer and scheduler states")
            for key in Trainer.object_keys:
                item = getattr(trainer, key, None)
                if item is not None:
                    item.load_state_dict(state_dict[key])
            trainer._initialized = True

            torch.set_rng_state(state_dict["rng_state"])
            if torch.cuda.is_available():
                torch.cuda.set_rng_state(state_dict["cuda_rng_state"])

        if "progress" in d:
            trainer.best_val_metrics = progress["best_val_metrics"]
            trainer.best_epoch = progress["best_epoch"]
            stop_arg = progress.pop("stop_arg", None)
        else:
            trainer.best_val_metrics = float("inf")
            trainer.best_epoch = 0
            stop_arg = None
        trainer.iepoch = iepoch

        # final sanity check
        if trainer.stop_cond:
            raise RuntimeError(
                f"The previous run has properly stopped with {stop_arg}."
                "Please either increase the max_epoch or change early stop criteria"
            )

        return trainer

    @staticmethod
    def load_model_from_training_session(
        traindir, model_name="best_model.pth", device="cpu"
    ) -> Tuple[torch.nn.Module, Config]:
        traindir = str(traindir)
        model_name = str(model_name)

        config = Config.from_file(traindir + "/config.yaml")
        if config.get("compile_model", False):
            model = torch.jit.load(traindir + "/" + model_name, map_location=device)
        else:
            model = model_from_config(
                config=config,
                initialize=False,
            )
            if model is not None:
                model.to(device)
                model_state_dict = torch.load(
                    traindir + "/" + model_name, map_location=device
                )
                model.load_state_dict(model_state_dict)
        return model, config

    def init(self):
        """initialize optimizer"""
        if self.model is None:
            return

        self.model.to(self.device)
        self.init_objects()

        self._initialized = True

    def init_metrics(self):
        if self.metrics_components is None:
            self.metrics_components = []
            for key, func in self.loss.funcs.items():
                params = {
                    "PerSpecies": type(func).__name__.startswith("PerSpecies"),
                }
                self.metrics_components.append((key, "mae", params))
                self.metrics_components.append((key, "rmse", params))

        self.metrics, _ = instantiate(
            builder=Metrics,
            prefix="metrics",
            positional_args=dict(components=self.metrics_components),
            all_args=self.kwargs,
        )

        if not (
            self.metrics_key.startswith(VALIDATION)
            or self.metrics_key.startswith(TRAIN)
        ):
            self.metrics_key = f"{VALIDATION}_{self.metrics_key}"

    def train(self):

        """Training"""
        if getattr(self, "dl_train", None) is None:
            raise RuntimeError("You must call `set_dataset()` before calling `train()`")
        if not self._initialized:
            self.init()
            self.logger.info(
                "Number of weights: {}".format(
                    sum(p.numel() for p in self.model.parameters())
                )
            )

        if self.iepoch == -1:
            d = self.as_dict()
            for key in list(d.keys()):
                if not isinstance(d[key], (float, int, str, list, tuple)):
                    d[key] = repr(d[key])

            d["start_time"] = strftime("%a, %d %b %Y %H:%M:%S", gmtime())

            self.log_dictionary(d, name="Initialization")

        for callback in self.init_callbacks:
            callback(self)

        self.init_log()
        self.wall = perf_counter()

        if self.iepoch == -1:
            self.save()

        self.init_metrics()

        while not self.stop_cond:

            self.epoch_step()
            self.end_of_epoch_save()

        for callback in self.final_callbacks:
            callback(self)

        self.final_log()

        self.save()

    def batch_step(self, data, validation=False):
        # no need to have gradients from old steps taking up memory
        self.optim.zero_grad(set_to_none=True)

        if validation:
            self.model.eval()
        else:
            self.model.train()

        # Do any target rescaling
        data = data.to(self.device)
        data = AtomicData.to_AtomicDataDict(data)

        if hasattr(self.model, "unscale"):
            # This means that self.model is RescaleOutputs
            # this will normalize the targets
            # in validation (eval mode), it does nothing
            # in train mode, if normalizes the targets
            data_unscaled = self.model.unscale(data)
        else:
            data_unscaled = data

        # Run model
        # We make a shallow copy of the input dict in case the model modifies it
        input_data = data_unscaled.copy()
        out = self.model(input_data)
        del input_data

        # If we're in evaluation mode (i.e. validation), then
        # data_unscaled's target prop is unnormalized, and out's has been rescaled to be in the same units
        # If we're in training, data_unscaled's target prop has been normalized, and out's hasn't been touched, so they're both in normalized units
        # Note that either way all normalization was handled internally by RescaleOutput

        if not validation:
            # Actually do an optimization step, since we're training:
            loss, loss_contrib = self.loss(pred=out, ref=data_unscaled)
            # see https://pytorch.org/tutorials/recipes/recipes/tuning_guide.html#use-parameter-grad-none-instead-of-model-zero-grad-or-optimizer-zero-grad
            self.optim.zero_grad(set_to_none=True)
            loss.backward()

            # See https://stackoverflow.com/a/56069467
            # Has to happen after .backward() so there are grads to clip
            if self.max_gradient_norm < float("inf"):
                torch.nn.utils.clip_grad_norm_(
                    self.model.parameters(), self.max_gradient_norm
                )

            self.optim.step()

            if self.use_ema:
                self.ema.update()

            if self.lr_scheduler_name == "CosineAnnealingWarmRestarts":
                self.lr_sched.step(self.iepoch + self.ibatch / self.n_batches)

        with torch.no_grad():
            if hasattr(self.model, "unscale"):
                if validation:
                    # loss function always needs to be in normalized unit
                    scaled_out = self.model.unscale(out, force_process=True)
                    _data_unscaled = self.model.unscale(data, force_process=True)
                    loss, loss_contrib = self.loss(pred=scaled_out, ref=_data_unscaled)
                else:
                    # If we are in training mode, we need to bring the prediction
                    # into real units
                    out = self.model.scale(out, force_process=True)
            elif validation:
                loss, loss_contrib = self.loss(pred=out, ref=data_unscaled)

            # save metrics stats
            self.batch_losses = self.loss_stat(loss, loss_contrib)
            # in validation mode, data is in real units and the network scales
            # out to be in real units interally.
            # in training mode, data is still in real units, and we rescaled
            # out to be in real units above.
            self.batch_metrics = self.metrics(pred=out, ref=data)

    @property
    def stop_cond(self):
        """kill the training early"""

        if self.early_stopping_conds is not None and hasattr(self, "mae_dict"):
            early_stop, early_stop_args, debug_args = self.early_stopping_conds(
                self.mae_dict
            )
            if debug_args is not None:
                self.logger.debug(debug_args)
            if early_stop:
                self.stop_arg = early_stop_args
                return True

        if self.iepoch >= self.max_epochs:
            self.stop_arg = "max epochs"
            return True

        return False

    def reset_metrics(self):
        self.loss_stat.reset()
        self.loss_stat.to(self.device)
        self.metrics.reset()
        self.metrics.to(self.device)

    def epoch_step(self):

        datasets = [self.dl_train, self.dl_val]
        categories = [TRAIN, VALIDATION] if self.iepoch >= 0 else [VALIDATION]
        self.metrics_dict = {}
        self.loss_dict = {}

        for category, dataset in zip(categories, datasets):
            if category == VALIDATION and self.use_ema:
                cm = self.ema.average_parameters()
            else:
                cm = contextlib.nullcontext()

            with cm:
                self.reset_metrics()
                self.n_batches = len(dataset)
                for self.ibatch, batch in enumerate(dataset):
                    self.batch_step(
                        data=batch,
                        validation=(category == VALIDATION),
                    )
                    self.end_of_batch_log(batch_type=category)
                    for callback in self.end_of_batch_callbacks:
                        callback(self)
                self.metrics_dict[category] = self.metrics.current_result()
                self.loss_dict[category] = self.loss_stat.current_result()

                if category == TRAIN:
                    for callback in self.end_of_train_callbacks:
                        callback(self)

        self.iepoch += 1

        self.end_of_epoch_log()

        if self.lr_scheduler_name == "ReduceLROnPlateau":
            self.lr_sched.step(metrics=self.mae_dict[self.metrics_key])

        for callback in self.end_of_epoch_callbacks:
            callback(self)

    def log_dictionary(self, dictionary: dict, name: str = ""):
        """
        dump the keys and values of a dictionary
        """

        logger = self.logger
        logger.info(f"* {name}")
        logger.info(yaml.dump(dictionary))

    def end_of_batch_log(self, batch_type: str):
        """
        store all the loss/mae of each batch
        """

        mat_str = f"{self.iepoch+1:5d}, {self.ibatch+1:5d}"
        log_str = f"{self.iepoch+1:5d} {self.ibatch+1:5d}"

        header = "epoch, batch"
        log_header = "# Epoch batch"

        # print and store loss value
        for name, value in self.batch_losses.items():
            mat_str += f", {value:16.5g}"
            header += f", {name}"
            log_str += f" {value:12.3g}"
            log_header += f" {name:>12s}"

        # append details from metrics
        metrics, skip_keys = self.metrics.flatten_metrics(
            metrics=self.batch_metrics,
            # TO DO, how about chemical to symbol
            type_names=self.model.config.get("type_names")
            if hasattr(self.model, "config")
            else None,
        )
        for key, value in metrics.items():

            mat_str += f", {value:16.5g}"
            header += f", {key}"
            if key not in skip_keys:
                log_str += f" {value:12.3g}"
                log_header += f" {key:>12s}"

        batch_logger = logging.getLogger(self.batch_log[batch_type])
        if self.iepoch == -1:
            batch_logger.info(header)

        if self.ibatch == 0:
            self.logger.info("")
            self.logger.info(f"{batch_type}")
            self.logger.info(log_header)

        batch_logger.info(mat_str)
        if (self.ibatch + 1) % self.log_batch_freq == 0 or (
            self.ibatch + 1
        ) == self.n_batches:
            self.logger.info(log_str)

    def end_of_epoch_save(self):
        """
        save model and trainer details
        """

        val_metrics = self.mae_dict[self.metrics_key]
        if val_metrics < self.best_val_metrics:
            self.best_val_metrics = val_metrics
            self.best_epoch = self.iepoch

            self.save_ema_model(self.best_model_path)

            self.logger.info(
                f"! Best model {self.best_epoch:8d} {self.best_val_metrics:8.3f}"
            )

        if (self.iepoch + 1) % self.log_epoch_freq == 0:
            self.save()

        if (
            self.save_checkpoint_freq > 0
            and (self.iepoch + 1) % self.save_checkpoint_freq == 0
        ):
            ckpt_path = self.output.generate_file(f"ckpt{self.iepoch+1}.pth")
            self.save_model(ckpt_path)

        if (
            self.save_ema_checkpoint_freq > 0
            and (self.iepoch + 1) % self.save_ema_checkpoint_freq == 0
        ):
            ckpt_path = self.output.generate_file(f"ckpt_ema_{self.iepoch+1}.pth")
            self.save_ema_model(ckpt_path)

    def save_ema_model(self, path):

        if self.use_ema:
            # If using EMA, store the EMA validation model
            # that gave us the good val metrics that made the model "best"
            # in the first place
            cm = self.ema.average_parameters()
        else:
            # otherwise, do nothing
            cm = contextlib.nullcontext()

        with cm:
            self.save_model(path)

    def save_model(self, path):
        self.save_config()
        with atomic_write(path) as write_to:
            if isinstance(self.model, torch.jit.ScriptModule):
                torch.jit.save(self.model, write_to)
            else:
                torch.save(self.model.state_dict(), write_to)

    def init_log(self):
        if self.iepoch > 0:
            self.logger.info("! Restarting training ...")
        else:
            self.logger.info("! Starting training ...")

    def final_log(self):

        self.logger.info(f"! Stop training for eaching {self.stop_arg}")
        wall = perf_counter() - self.wall
        self.logger.info(f"Wall time: {wall}")

    def end_of_epoch_log(self):
        """
        log validation details at the end of each epoch
        """

        lr = self.optim.param_groups[0]["lr"]
        wall = perf_counter() - self.wall
        self.mae_dict = dict(
            LR=lr,
            epoch=self.iepoch,
            wall=wall,
        )

        header = "epoch, wall, LR"

        categories = [TRAIN, VALIDATION] if self.iepoch > 0 else [VALIDATION]
        log_header = {}
        log_str = {}

        strings = ["Epoch", "wal", "LR"]
        mat_str = f"{self.iepoch:10d}, {wall:8.3f}, {lr:8.3g}"
        for cat in categories:
            log_header[cat] = "# "
            log_header[cat] += " ".join([f"{s:>8s}" for s in strings])
            log_str[cat] = f"{self.iepoch:10d} {wall:8.3f} {lr:8.3g}"

        for category in categories:

            met, skip_keys = self.metrics.flatten_metrics(
                metrics=self.metrics_dict[category],
                type_names=self.model.config.get("type_names")
                if hasattr(self.model, "config")
                else None,
            )

            # append details from loss
            for key, value in self.loss_dict[category].items():
                mat_str += f", {value:16.5g}"
                header += f", {category}_{key}"
                log_str[category] += f" {value:12.3g}"
                log_header[category] += f" {key:>12s}"
                self.mae_dict[f"{category}_{key}"] = value

            # append details from metrics
            for key, value in met.items():
                mat_str += f", {value:12.3g}"
                header += f", {category}_{key}"
                if key not in skip_keys:
                    log_str[category] += f" {value:12.3g}"
                    log_header[category] += f" {key:>12s}"
                self.mae_dict[f"{category}_{key}"] = value

        if self.iepoch == -1:
            self.epoch_logger.info(header)
        self.epoch_logger.info(mat_str)

        if self.iepoch > 0:
            self.logger.info("\n\n  Train      " + log_header[TRAIN])
            self.logger.info("! Train      " + log_str[TRAIN])
        self.logger.info("  Validation " + log_header[VALIDATION])
        self.logger.info("! Validation " + log_str[VALIDATION])

    def __del__(self):

        logger = self.logger
        for hdl in logger.handlers:
            hdl.flush()
            hdl.close()
        logger.handlers = []

        for i in range(len(logger.handlers)):
            logger.handlers.pop()

    def set_dataset(
        self,
        dataset: AtomicDataset,
        validation_dataset: Optional[AtomicDataset] = None,
    ) -> None:
        """Set the dataset(s) used by this trainer.

        Training and validation datasets will be sampled from
        them in accordance with the trainer's parameters.

        If only one dataset is provided, the train and validation
        datasets will both be sampled from it. Otherwise, if
        `validation_dataset` is provided, it will be used.
        """

        if self.train_idcs is None or self.val_idcs is None:
            if validation_dataset is None:
                # Sample both from `dataset`:
                total_n = len(dataset)
                if (self.n_train + self.n_val) > total_n:
                    raise ValueError(
                        "too little data for training and validation. please reduce n_train and n_val"
                    )

                if self.train_val_split == "random":
                    idcs = torch.randperm(total_n)
                elif self.train_val_split == "sequential":
                    idcs = torch.arange(total_n)
                else:
                    raise NotImplementedError(
                        f"splitting mode {self.train_val_split} not implemented"
                    )

                self.train_idcs = idcs[: self.n_train]
                self.val_idcs = idcs[self.n_train : self.n_train + self.n_val]
            else:
                if self.n_train > len(dataset):
                    raise ValueError("Not enough data in dataset for requested n_train")
                if self.n_val > len(validation_dataset):
                    raise ValueError("Not enough data in dataset for requested n_train")
                if self.train_val_split == "random":
                    self.train_idcs = torch.randperm(len(dataset))[: self.n_train]
                    self.val_idcs = torch.randperm(len(validation_dataset))[
                        : self.n_val
                    ]
                elif self.train_val_split == "sequential":
                    self.train_idcs = torch.arange(self.n_train)
                    self.val_idcs = torch.arange(self.n_val)
                else:
                    raise NotImplementedError(
                        f"splitting mode {self.train_val_split} not implemented"
                    )

        if validation_dataset is None:
            validation_dataset = dataset

        # torch_geometric datasets inherantly support subsets using `index_select`
        self.dataset_train = dataset.index_select(self.train_idcs)
        self.dataset_val = validation_dataset.index_select(self.val_idcs)

        # based on recommendations from
        # https://pytorch.org/tutorials/recipes/recipes/tuning_guide.html#enable-async-data-loading-and-augmentation
        dl_kwargs = dict(
            batch_size=self.batch_size,
            shuffle=self.shuffle,
            exclude_keys=self.exclude_keys,
            num_workers=self.dataloader_num_workers,
            # keep stuff around in memory
            persistent_workers=(
                self.dataloader_num_workers > 0 and self.max_epochs > 1
            ),
            # PyTorch recommends this for GPU since it makes copies much faster
            pin_memory=(self.device != torch.device("cpu")),
            # avoid getting stuck
            timeout=(10 if self.dataloader_num_workers > 0 else 0),
        )
        self.dl_train = DataLoader(dataset=self.dataset_train, **dl_kwargs)
        self.dl_val = DataLoader(dataset=self.dataset_val, **dl_kwargs)<|MERGE_RESOLUTION|>--- conflicted
+++ resolved
@@ -34,23 +34,14 @@
 from nequip.data import DataLoader, AtomicData, AtomicDataDict, AtomicDataset
 from nequip.utils import (
     Output,
-<<<<<<< HEAD
     Config,
     instantiate_from_cls_name,
     instantiate,
-=======
->>>>>>> d2df1ab7
     save_file,
     load_file,
     atomic_write,
 )
-<<<<<<< HEAD
 from nequip.model import model_from_config
-=======
-from nequip.utils.auto_init import (
-    instantiate_from_cls_name,
-    instantiate,)
->>>>>>> d2df1ab7
 
 from .loss import Loss, LossStat
 from .metrics import Metrics
