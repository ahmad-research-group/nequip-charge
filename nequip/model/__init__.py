--- conflicted
+++ resolved
@@ -6,21 +6,12 @@
 from ._build import model_from_config
 
 __all__ = [
-<<<<<<< HEAD
     EnergyModel,
     ForceOutput,
     PartialForceOutput,
     RescaleEnergyEtc,
     PerSpeciesRescale,
     uniform_initialize_FCs,
+    initialize_from_state,
     model_from_config,
-=======
-    "EnergyModel",
-    "ForceOutput",
-    "RescaleEnergyEtc",
-    "PerSpeciesRescale",
-    "uniform_initialize_FCs",
-    "initialize_from_state",
-    "model_from_config",
->>>>>>> 13525fc7
 ]