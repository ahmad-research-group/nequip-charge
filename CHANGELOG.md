--- conflicted
+++ resolved
@@ -11,6 +11,7 @@
 ### Added
 - BETA! Support for stress in training and inference
 - `EMTTestDataset` for quick synthetic fake PBC data
+- multiprocessing for ASE dataset loading/processing
 
 ### Fixed
 - Equivariance testing correctly handles output cells
@@ -22,12 +23,8 @@
 - Added `initial_model_state_strict` YAML option
 - `load_model_state` builder
 - fusion strategy support
-<<<<<<< HEAD
-- multiprocessing for ASE dataset loading/processing
-=======
 - `cumulative_wall` for early stopping
 - Deploy model from YAML file directly
->>>>>>> bd987823
 
 ### Changed
 - Disallow PyTorch 1.9, which has some JIT bugs.
