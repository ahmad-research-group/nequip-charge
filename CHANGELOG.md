--- conflicted
+++ resolved
@@ -12,15 +12,14 @@
 - `nequip-evaluate --repeat` option
 
 ### Changed
-<<<<<<< HEAD
+
 - defaults and commments in example.yaml and full.yaml, in particular longer default training and correct comment for E:F-weighting
 - better metrics config in example.yaml and full.yaml, in particular will total F-MAE/F-RMSE instead of mean over per-species
-=======
 - default value for `report_init_validation` is now `True`
 
 ### Fixed
 - error if both per-species and global shift are used together
->>>>>>> 8b4f3df6
+
 
 ## [0.5.2] - 2022-02-04
 ### Added
