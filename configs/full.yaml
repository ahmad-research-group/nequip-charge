# IMPORTANT: READ THIS

# This is a full yaml file with all nequip options.
# It is primarily intented to serve as documentation/reference for all options
# For a simpler yaml file containing all necessary feature to get you started check out configs/example.yaml

# Two folders will be used during the training: 'root'/process and 'root'/'run_name'
# run_name contains logfiles and saved models
# process contains processed data sets
# if 'root'/'run_name' exists, 'root'/'run_name'_'year'-'month'-'day'-'hour'-'min'-'s' will be used instead.
root: results/toluene
run_name: example-run-toluene
seed: 0                                                                           # random number seed for numpy and torch
append: true                                                                      # set true if a restarted run should append to the previous log file
default_dtype: float32                                                            # type of float to use, e.g. float32 and float64
allow_tf32: false                                                                 # whether to use TensorFloat32 if it is available
device:  cuda                                                                     # which device to use. Default: automatically detected cuda or "cpu"

# network
r_max: 4.0                                                                        # cutoff radius in length units, here Angstrom, this is an important hyperparamter to scan
num_layers: 4                                                                     # number of interaction blocks, we find 4-6 to work best
chemical_embedding_irreps_out: 32x0e                                              # irreps for the chemical embedding of species
feature_irreps_hidden: 32x0o + 32x0e + 32x1o + 32x1e                              # irreps used for hidden features, here we go up to lmax=1, with even and odd parities; for more accurate but slower networks, use l=2 or higher, smaller number of features is faster
irreps_edge_sh: 0e + 1o                                                           # irreps of the spherical harmonics used for edges. If a single integer, indicates the full SH up to L_max=that_integer
conv_to_output_hidden_irreps_out: 16x0e                                           # irreps used in hidden layer of output block
nonlinearity_type: gate                                                           # may be 'gate' or 'norm', 'gate' is recommended
resnet: false                                                                     # set true to make interaction block a resnet-style update

# scalar nonlinearities to use — available options are silu, ssp (shifted softplus), tanh, and abs.
# Different nonlinearities are specified for e (even) and o (odd) parity;
# note that only tanh and abs are correct for o (odd parity).
nonlinearity_scalars:
  e: silu
  o: tanh

nonlinearity_gates:
  e: silu
  o: tanh

# radial network basis
num_basis: 8                                                                      # number of basis functions used in the radial basis
BesselBasis_trainable: true                                                       # set true to train the bessel weights
PolynomialCutoff_p: 6                                                             # p-exponent used in polynomial cutoff function

# radial network
invariant_layers: 2                                                               # number of radial layers, usually 1-3 works best, smaller is faster
invariant_neurons: 64                                                             # number of hidden neurons in radial function, smaller is faster
avg_num_neighbors: null                                                           # number of neighbors to divide by, null => no normalization.
use_sc: true                                                                      # use self-connection or not, usually gives big improvement
compile_model: false                                                              # whether to compile the constructed model to TorchScript

# to specify different parameters for each convolutional layer, try examples below
# layer1_use_sc: true                                                             # use "layer{i}_" prefix to specify parameters for only one of the layer,
# priority for different definitions:
#   invariant_neurons < InteractionBlock_invariant_neurons < layer{i}_invariant_neurons

# data set
# the keys used need to be stated at least once in key_mapping, npz_fixed_field_keys or include_keys
# key_mapping is used to map the key in the npz file to the NequIP default values (see data/_key.py)
# all arrays are expected to have the shape of (nframe, natom, ?) except the fixed fields
# note that if your data set uses pbc, you need to also pass an array that maps to the nequip "pbc" key
dataset: npz                                                                       # type of data set, can be npz or ase
dataset_url: http://quantum-machine.org/gdml/data/npz/toluene_ccsd_t.zip           # url to download the npz. optional
dataset_file_name: ./benchmark_data/toluene_ccsd_t-train.npz                       # path to data set file
key_mapping:
  z: atomic_numbers                                                                # atomic species, integers
  E: total_energy                                                                  # total potential eneriges to train to
  F: forces                                                                        # atomic forces to train to
  R: pos                                                                           # raw atomic positions
npz_fixed_field_keys:                                                              # fields that are repeated across different examples
  - atomic_numbers

# # for extxyz file
# dataset: ase
# dataset_file_name: H2.extxyz
# ase_args:
#   format: extxyz
# include_keys:
#   - user_label
# key_mapping:
#   user_label: label0
# 
# # for VASP OUTCAR, the yaml input should be
# dataset: ase
# dataset_file_name: OUTCAR
# ase_args:
#   format: vasp-out
# key_mapping:
#   free_energy: total_energy

# A mapping of chemical species to type indexes is necessary if the dataset is provided with atomic numbers instead of type indexes.
chemical_symbol_to_type:
  H: 0
  C: 1

# Alternatively, if the dataset has type indicess, the total number of types is all that is required:
# type_names:
#   0: my_type
#   1: atom
#   2: thing

# As an alternative option to npz, you can also pass data ase ASE Atoms-objects
# This can often be easier to work with, simply make sure the ASE Atoms object
# has a calculator for which atoms.get_potential_energy() and atoms.get_forces() are defined
# dataset: ase
# dataset_file_name: xxx.xyz                                                       # need to be a format accepted by ase.io.read
# ase_args:                                                                        # any arguments needed by ase.io.read
#   format: extxyz

# If you want to use a different dataset for validation, you can specify
# the same types of options using a `validation_` prefix:
# validation_dataset: ase
# validation_dataset_file_name: xxx.xyz                                            # need to be a format accepted by ase.io.read

# logging
wandb: false                                                                       # we recommend using wandb for logging, we'll turn it off here as it's optional
wandb_project: toluene-example                                                     # project name used in wandb
wandb_resume: true                                                                 # if true and restart is true, wandb run data will be restarted and updated.
                                                                                   # if false, a new wandb run will be generated
verbose: info                                                                      # the same as python logging, e.g. warning, info, debug, error. case insensitive
log_batch_freq: 1                                                                  # batch frequency, how often to print training errors withinin the same epoch
log_epoch_freq: 1                                                                  # epoch frequency, how often to print and save the model
save_checkpoint_freq: -1                                                           # frequency to save the intermediate checkpoint. no saving when the value is not positive.
save_ema_checkpoint_freq: -1                                                       # frequency to save the intermediate ema checkpoint. no saving when the value is not positive.

# training
n_train: 100                                                                       # number of training data
n_val: 50                                                                          # number of validation data
learning_rate: 0.005                                                               # learning rate, we found values between 0.01 and 0.005 to work best - this is often one of the most important hyperparameters to tune
batch_size: 5                                                                      # batch size, we found it important to keep this small for most applications including forces (1-5); for energy-only training, higher batch sizes work better
max_epochs: 100000                                                                      # stop training after _ number of epochs, we set a very large number here, it won't take this long in practice and we will use early stopping instead
train_val_split: random                                                            # can be random or sequential. if sequential, first n_train elements are training, next n_val are val, else random, usually random is the right choice
shuffle: true                                                                      # If true, the data loader will shuffle the data, usually a good idea
metrics_key: valitaion_loss                                                        # metrics used for scheduling and saving best model. Options: `set`_`quantity`, set can be either "train" or "validation, "quantity" can be loss or anything that appears in the validation batch step header, such as f_mae, f_rmse, e_mae, e_rmse
use_ema: true                                                                      # if true, use exponential moving average on weights for val/test, usually helps a lot with training, in particular for energy errors
ema_decay: 0.99                                                                    # ema weight, typically set to 0.99 or 0.999
ema_use_num_updates: true                                                          # whether to use number of updates when computing averages
report_init_validation: false                                                      # if True, report the validation error for just initialized model

# early stopping based on metrics values. 
# LR, wall and any keys printed in the log file can be used. 
# The key can start with Training or Validation. If not defined, the validation value will be used.
early_stopping_patiences:                                                          # stop early if a metric value stopped decreasing for n epochs
<<<<<<< HEAD
  Validation_loss: 50                                                              # 
  Training_loss: 100                                                               # 
  e_mae: 100                                                                       # 
early_stopping_delta:                                                              # If delta is defined, a tiny decrease smaller than delta will not be considered as a decrease
  Training_loss: 0.005                                                             # 
=======
  Validation_loss: 50

early_stopping_delta:                                                              # If delta is defined, a decrease smaller than delta will not be considered as a decrease
  Validation_loss: 0.005

>>>>>>> 8dc3f466
early_stopping_cumulative_delta: false                                             # If True, the minimum value recorded will not be updated when the decrease is smaller than delta

early_stopping_lower_bounds:                                                       # stop early if a metric value is lower than the bound
<<<<<<< HEAD
  LR: 1.0e-10                                                                      # 
early_stopping_upper_bounds:                                                       # stop early if a metric value is higher than the bound
  wall: 1.0e+100                                                                   # 
end_of_epoch_callbacks:                                                            # call back functions to adjust hyper-parameters
- !!python/name:nequip.train.callbacks.cos_sin                                     # two examples (equal_loss and cos_sin) are listed in nequip.train.callbacks
=======
  LR: 1.0e-6

early_stopping_upper_bounds:                                                       # stop early if a metric value is higher than the bound
  wall: 1.0e+100
>>>>>>> 8dc3f466

# loss function
loss_coeffs:                                                                       # different weights to use in a weighted loss functions
  forces: 1                                                                        # for MD applications, we recommed a force weight of 100 and an energy weight of 1
  total_energy:                                                                    # alternatively, if energies are not of importance, a force weight 1 and an energy weight of 0 also works.
    - 1
    - PerAtomMSELoss

# # default loss function is MSELoss, the name has to be exactly the same as those in torch.nn.
# the only supprted targets are forces and total_energy

# here are some example of more ways to declare different types of loss functions, depending on your application:
# loss_coeffs:
#   total_energy: MSELoss
#
# loss_coeffs:
#   total_energy:
#   - 3.0
#   - MSELoss
#
# loss_coeffs:
#   total_energy:
#   - 1.0
#   - PerAtomMSELoss
#
# loss_coeffs:
#   forces:
#   - 1.0
#   - PerSpeciesL1Loss
#
# loss_coeffs: total_energy
#
# loss_coeffs:
#   total_energy:
#   - 3.0
#   - L1Loss
#   forces: 1.0

# output metrics
metrics_components:
  - - forces                               # key
    - rmse                                 # "rmse" or "mse"
    - PerSpecies: True                     # if true, per species contribution is counted separately
      report_per_component: False          # if true, statistics on each component (i.e. fx, fy, fz) will be counted separately
  - - forces
    - mae
    - PerSpecies: True
      report_per_component: False
  - - total_energy
    - mae
    - PerAtom: True                        # if true, energy is normalized by the number of atoms

# optimizer, may be any optimizer defined in torch.optim
# the name `optimizer_name`is case sensitive
optimizer_name: Adam                                                               # default optimizer is Adam in the amsgrad mode
optimizer_amsgrad: true
optimizer_betas: !!python/tuple
  - 0.9
  - 0.999
optimizer_eps: 1.0e-08
optimizer_weight_decay: 0

# gradient clipping using torch.nn.utils.clip_grad_norm_
# see https://pytorch.org/docs/stable/generated/torch.nn.utils.clip_grad_norm_.html#torch.nn.utils.clip_grad_norm_
# setting to inf or null disables it
max_gradient_norm: null

# lr scheduler, currently only supports the two options listed below, if you need more please file an issue
# first: on-plateau, reduce lr by factory of lr_scheduler_factor if metrics_key hasn't improved for lr_scheduler_patience epoch
lr_scheduler_name: ReduceLROnPlateau
lr_scheduler_patience: 100
lr_scheduler_factor: 0.5

# second, cosine annealing with warm restart
# lr_scheduler_name: CosineAnnealingWarmRestarts
# lr_scheduler_T_0: 10000
# lr_scheduler_T_mult: 2
# lr_scheduler_eta_min: 0
# lr_scheduler_last_epoch: -1

# we provide a series of options to shift and scale the data
# these are for advanced use and usually the defaults work very well
# the default is to scale the energies and forces by scaling them by the force standard deviation and to shift the energy by its mean
# in certain cases, it can be useful to have a trainable shift/scale and to also have species-dependent shifts/scales for each atom

per_species_rescale_scales_trainable: false
# whether the scales are trainable. Defaults to False. Optional
per_species_rescale_shifts_trainable: false
# whether the shifts are trainable. Defaults to False. Optional
per_species_rescale_shifts: dataset_per_atom_total_energy_mean
# initial atomic energy shift for each species. default to the mean of per atom energy. Optional
# the value can be a constant float value, an array for each species, or a string
# string option include: 
# *  "dataset_per_atom_total_energy_mean", which computes the per atom average
# *  "dataset_per_species_total_energy_mean", which automatically compute the per atom energy mean using a GP model
per_species_rescale_scales: dataset_forces_rms
# initial atomic energy scale for each species. Optional.
# the value can be a constant float value, an array for each species, or a string
# string option include: 
# *  "dataset_per_atom_total_energy_std", which computes the per atom energy std
# *  "dataset_per_species_total_energy_std", which uses the GP model uncertainty
# *  "dataset_per_species_forces_rms", which compute the force rms for each species
# If not provided, defaults to dataset_per_species_force_rms or dataset_per_atom_total_energy_std, depending on whether forces are being trained.
# per_species_rescale_kwargs: 
#   total_energy: 
#     alpha: 0.1
#     max_iteration: 20
#     stride: 100
# keywords for GP decomposition of per specie energy. Optional. Defaults to 0.1
# per_species_rescale_arguments_in_dataset_units: True
# if explicit numbers are given for the shifts/scales, this parameter must specify whether the given numbers are unitless shifts/scales or are in the units of the dataset. If ``True``, any global rescalings will correctly be applied to the per-species values.

# global energy shift and scale
# When "dataset_total_energy_mean", the mean energy of the dataset. When None, disables the global shift. When a number, used directly.
# Warning: if this value is not None, the model is no longer size extensive
global_rescale_shift: null

# global energy scale. When "dataset_force_rms", the RMS of force components in the dataset. When "dataset_total_energy_std", the stdev of energies in the dataset. When null, disables the global scale. When a number, used directly.
# If not provided, defaults to either dataset_force_rms or dataset_total_energy_std, depending on whether forces are being trained.
global_rescale_scale: dataset_forces_rms

# whether the shift of the final global energy rescaling should be trainable
global_rescale_shift_trainable: false

# whether the scale of the final global energy rescaling should be trainable
global_rescale_scale_trainable: false

# # full block needed for per specie rescale
# global_rescale_shift: null
# global_rescale_shift_trainable: false
# global_rescale_scale: dataset_forces_rms
# global_rescale_scale_trainable: false
# per_species_rescale_trainable: true
# per_species_rescale_shifts: dataset_per_atom_total_energy_mean
# per_species_rescale_scales: dataset_per_atom_total_energy_std

# # full block needed for global rescale
# global_rescale_shift: dataset_total_energy_mean
# global_rescale_shift_trainable: false
# global_rescale_scale: dataset_forces_rms
# global_rescale_scale_trainable: false
# per_species_rescale_trainable: false
# per_species_rescale_shifts: null
# per_species_rescale_scales: null

# Options for e3nn's set_optimization_defaults. A dict:
# e3nn_optimization_defaults:
#   explicit_backward: True<|MERGE_RESOLUTION|>--- conflicted
+++ resolved
@@ -141,34 +141,18 @@
 # LR, wall and any keys printed in the log file can be used. 
 # The key can start with Training or Validation. If not defined, the validation value will be used.
 early_stopping_patiences:                                                          # stop early if a metric value stopped decreasing for n epochs
-<<<<<<< HEAD
-  Validation_loss: 50                                                              # 
-  Training_loss: 100                                                               # 
-  e_mae: 100                                                                       # 
-early_stopping_delta:                                                              # If delta is defined, a tiny decrease smaller than delta will not be considered as a decrease
-  Training_loss: 0.005                                                             # 
-=======
   Validation_loss: 50
 
 early_stopping_delta:                                                              # If delta is defined, a decrease smaller than delta will not be considered as a decrease
   Validation_loss: 0.005
 
->>>>>>> 8dc3f466
 early_stopping_cumulative_delta: false                                             # If True, the minimum value recorded will not be updated when the decrease is smaller than delta
 
 early_stopping_lower_bounds:                                                       # stop early if a metric value is lower than the bound
-<<<<<<< HEAD
-  LR: 1.0e-10                                                                      # 
-early_stopping_upper_bounds:                                                       # stop early if a metric value is higher than the bound
-  wall: 1.0e+100                                                                   # 
-end_of_epoch_callbacks:                                                            # call back functions to adjust hyper-parameters
-- !!python/name:nequip.train.callbacks.cos_sin                                     # two examples (equal_loss and cos_sin) are listed in nequip.train.callbacks
-=======
   LR: 1.0e-6
 
 early_stopping_upper_bounds:                                                       # stop early if a metric value is higher than the bound
   wall: 1.0e+100
->>>>>>> 8dc3f466
 
 # loss function
 loss_coeffs:                                                                       # different weights to use in a weighted loss functions
