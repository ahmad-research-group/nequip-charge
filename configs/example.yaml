--- conflicted
+++ resolved
@@ -34,7 +34,6 @@
 # priority for different definition: 
 #   invariant_neurons < InteractionBlock_invariant_neurons < layer{i}_invariant_neurons 
 
-<<<<<<< HEAD
 
 # whether to apply a shift and scale, defined per-species, to the atomic energies
 PerSpeciesScaleShift_enable: false
@@ -56,8 +55,6 @@
 trainable_global_rescale_scale: false
 
 
-=======
->>>>>>> ff4acb00
 # data set
 # the keys used need to be stated at least once in key_mapping, npz_fixed_field_keys or npz_keys
 # key_mapping is used to map the key in the npz file to the NequIP default values (see data/_key.py)
